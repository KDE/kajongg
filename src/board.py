--- conflicted
+++ resolved
@@ -941,106 +941,4 @@
         uiTile.setPos(event.scenePos() - uiTile.boundingRect().center())
         Internal.scene.clientDialog.selectButton(Message.Discard)
         event.accept()
-<<<<<<< HEAD
-        self._noPen()
-
-class MJScene(QGraphicsScene):
-    """our scene with a potential Qt bug fix"""
-    def __init__(self):
-        QGraphicsScene.__init__(self)
-        self.__disableFocusRect = False
-        self._focusBoard = None
-        self.focusRect = QGraphicsRectItem()
-        pen = QPen(QColor(Qt.blue))
-        pen.setWidth(6)
-        self.focusRect.setPen(pen)
-        self.addItem(self.focusRect)
-        self.focusRect.setZValue(ZValues.marker)
-        self.focusRect.hide()
-
-    def focusInEvent(self, event):
-        """work around a qt bug. See https://bugreports.qt-project.org/browse/QTBUG-32890
-        This can be reproduced as follows:
-           ./kajongg.py --game=whatever --autoplay=SomeRuleset
-               such that the human player is the first one to discard a tile.
-           wait until the main screen has been built
-           click with the mouse into the middle of that window
-           press left arrow key
-           this will violate the assertion in UITile.keyPressEvent """
-        prev = self.focusItem()
-        QGraphicsScene.focusInEvent(self, event)
-        if prev and bool(prev.flags() & QGraphicsItem.ItemIsFocusable) and prev != self.focusItem():
-            self.setFocusItem(prev)
-
-    def __focusRectVisible(self):
-        """should we show it?"""
-        game = Internal.field.game
-        board = self._focusBoard
-        return bool(not self.__disableFocusRect
-                and board
-                and board.isVisible()
-                and board.isEnabled()
-                and board.hasFocus
-                and board.focusTile
-                and game
-                and not game.autoPlay)
-
-    @property
-    def disableFocusRect(self):
-        """suppress focusrect"""
-        return self.__disableFocusRect
-
-    @disableFocusRect.setter
-    def disableFocusRect(self, value):
-        """always place or hide, even if value does not change"""
-        self.__disableFocusRect = value
-        if value:
-            self.focusRect.hide()
-        else:
-            self.placeFocusRect()
-
-    @property
-    def focusBoard(self):
-        """get / set the board that has its focusRect shown"""
-        return self._focusBoard
-
-    @focusBoard.setter
-    def focusBoard(self, board):
-        """get / set the board that has its focusRect shown"""
-        self._focusBoard = board
-        focusTile = board.focusTile if board else None
-        if focusTile:
-            focusTile.setFocus()
-            self.placeFocusRect()
-        self.focusRect.setVisible(self.__focusRectVisible())
-
-    def placeFocusRect(self):
-        """show a blue rect around tile"""
-        board = self._focusBoard
-        if board and board.isVisible() and board.focusTile:
-            rect = board.tileFaceRect()
-            rect.setWidth(rect.width()*board.focusRectWidth())
-            self.focusRect.setRect(rect)
-            self.focusRect.setPos(board.focusTile.pos)
-            self.focusRect.setRotation(board.sceneRotation())
-            self.focusRect.setScale(board.scale())
-            self.focusRect.show()
-        else:
-            self.focusRect.hide()
-
-    def graphicsTileItems(self):
-        """returns all UITile in the scene"""
-        return (x for x in self.items() if isinstance(x, UITile))
-
-    def nonTiles(self):
-        """returns all other items in the scene"""
-        return (x for x in self.items() if not isinstance(x, UITile))
-
-    def removeTiles(self):
-        """remove all tiles from scene"""
-        for item in self.graphicsTileItems():
-            self.removeItem(item)
-        self.focusRect.hide()
-=======
-        self._noPen()
->>>>>>> 8df4cba1
+        self._noPen()