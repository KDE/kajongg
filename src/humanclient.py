# -*- coding: utf-8 -*-

"""
Copyright (C) 2009-2012 Wolfgang Rohdewald <wolfgang@rohdewald.de>

kajongg is free software you can redistribute it and/or modify
it under the terms of the GNU General Public License as published by
the Free Software Foundation either version 2 of the License, or
(at your option) any later version.

This program is distributed in the hope that it will be useful,
but WITHOUT ANY WARRANTY without even the implied warranty of
MERCHANTABILITY or FITNESS FOR A PARTICULAR PURPOSE.  See the
GNU General Public License for more details.

You should have received a copy of the GNU General Public License
along with this program if not, write to the Free Software
Foundation, Inc., 51 Franklin Street, Fifth Floor, Boston, MA 02110-1301, USA.
"""

import csv, resource, random

from twisted.spread import pb
from twisted.python.failure import Failure
from twisted.internet.defer import Deferred, succeed, DeferredList
from PyQt4.QtCore import Qt, QTimer
from PyQt4.QtGui import QDialog, QVBoxLayout, QGridLayout, \
    QLabel, QPushButton, \
    QProgressBar, QRadioButton, QSpacerItem, QSizePolicy

<<<<<<< HEAD
from kde import Sorry, Information, QuestionYesNo, KIcon, \
=======
from kde import Sorry, Information, QuestionYesNo, KDialogButtonBox, KUser, KIcon, \
>>>>>>> 7737c2c6
    DialogIgnoringEscape

from util import m18n, logWarning, logException, \
    logInfo, logDebug
from message import Message, ChatMessage
from chat import ChatWindow
from common import Options, SingleshotOptions, Internal, Preferences, Debug, isAlive
from query import Query
from board import Board
from client import Client, ClientTable
from tables import TableList, SelectRuleset
from sound import Voice
import intelligence
import altint
from login import Connection
from rule import Ruleset
from game import PlayingGame
from visible import VisiblePlayingGame

class SelectChow(DialogIgnoringEscape):
    """asks which of the possible chows is wanted"""
    def __init__(self, chows, propose, deferred):
        DialogIgnoringEscape.__init__(self)
        self.setWindowTitle('Kajongg')
        self.chows = chows
        self.selectedChow = None
        self.deferred = deferred
        layout = QVBoxLayout(self)
        layout.addWidget(QLabel(m18n('Which chow do you want to expose?')))
        self.buttons = []
        for chow in chows:
            button = QRadioButton('-'.join([chow[0][1], chow[1][1], chow[2][1]]), self)
            self.buttons.append(button)
            layout.addWidget(button)
            button.toggled.connect(self.toggled)
        for idx, chow in enumerate(chows):
            if chow == propose:
                self.buttons[idx].setFocus()

    def toggled(self, dummyChecked):
        """a radiobutton has been toggled"""
        button = self.sender()
        if button.isChecked():
            self.selectedChow = self.chows[self.buttons.index(button)]
            self.accept()
            self.deferred.callback((Message.Chow, self.selectedChow))

    def closeEvent(self, event):
        """allow close only if a chow has been selected"""
        if self.selectedChow:
            event.accept()
        else:
            event.ignore()

class SelectKong(DialogIgnoringEscape):
    """asks which of the possible kongs is wanted"""
    def __init__(self, kongs, deferred):
        DialogIgnoringEscape.__init__(self)
        self.setWindowTitle('Kajongg')
        self.kongs = kongs
        self.selectedKong = None
        self.deferred = deferred
        layout = QVBoxLayout(self)
        layout.addWidget(QLabel(m18n('Which kong do you want to declare?')))
        self.buttons = []
        for kong in kongs:
            button = QRadioButton((kong[0].name()), self)
            self.buttons.append(button)
            layout.addWidget(button)
            button.toggled.connect(self.toggled)

    def toggled(self, dummyChecked):
        """a radiobutton has been toggled"""
        button = self.sender()
        if button.isChecked():
            self.selectedKong = self.kongs[self.buttons.index(button)]
            self.accept()
            self.deferred.callback((Message.Kong, self.selectedKong))

    def closeEvent(self, event):
        """allow close only if a chow has been selected"""
        if self.selectedKong:
            event.accept()
        else:
            event.ignore()

class DlgButton(QPushButton):
    """special button for ClientDialog"""
    def __init__(self, message, parent):
        QPushButton.__init__(self, parent)
        self.message = message
        self.client = parent.client
        self.setText(message.buttonCaption())

    def decorate(self, tile):
        """give me caption, shortcut, tooltip, icon"""
        txt, warn, _ = self.message.toolTip(self, tile.tile if tile else None)
        if not txt:
            txt = self.message.i18nName  # .replace(i18nShortcut, '&'+i18nShortcut, 1)
        self.setToolTip(txt)
        self.setWarning(warn)

    def keyPressEvent(self, event):
        """forward horizintal arrows to the hand board"""
        key = Board.mapChar2Arrow(event)
        if key in [Qt.Key_Left, Qt.Key_Right]:
            game = self.client.game
            if game and game.activePlayer == game.myself:
                game.myself.handBoard.keyPressEvent(event)
                self.setFocus()
                return
        QPushButton.keyPressEvent(self, event)

    def setWarning(self, warn):
        """if warn, show a warning icon on the button"""
        if warn:
            self.setIcon(KIcon('dialog-warning'))
        else:
            self.setIcon(KIcon())

class ClientDialog(QDialog):
    """a simple popup dialog for asking the player what he wants to do"""
    def __init__(self, client, parent=None):
        QDialog.__init__(self, parent)
        self.setWindowTitle(m18n('Choose') + ' - Kajongg')
        self.setObjectName('ClientDialog')
        self.client = client
        self.layout = QGridLayout(self)
        self.progressBar = QProgressBar()
        self.timer = QTimer()
        if not client.game.autoPlay:
            self.timer.timeout.connect(self.timeout)
        self.deferred = None
        self.buttons = []
        self.setWindowFlags(Qt.SubWindow | Qt.WindowStaysOnTopHint)
        self.setModal(False)
        self.btnHeight = 0
        self.answered = False

    def keyPressEvent(self, event):
        """ESC selects default answer"""
        if not self.client.game or self.client.game.autoPlay:
            return
        if event.key() in [Qt.Key_Escape, Qt.Key_Space]:
            self.selectButton()
            event.accept()
        else:
            for btn in self.buttons:
                if str(event.text()).upper() == btn.message.shortcut:
                    self.selectButton(btn)
                    event.accept()
                    return
            QDialog.keyPressEvent(self, event)

    def __declareButton(self, message):
        """define a button"""
        maySay = self.client.sayable[message]
        if Preferences.showOnlyPossibleActions and not maySay:
            return
        btn = DlgButton(message, self)
        btn.setAutoDefault(True)
        btn.clicked.connect(self.selectedAnswer)
        self.buttons.append(btn)

    def focusTileChanged(self):
        """update icon and tooltip for the discard button"""
        if not self.client.game:
            return
        for button in self.buttons:
            button.decorate(self.client.game.myself.handBoard.focusTile)
        for tile in self.client.game.myself.handBoard.lowerHalfTiles():
            txt = []
            for button in self.buttons:
                _, _, tileTxt = button.message.toolTip(button, tile.tile)
                if tileTxt:
                    txt.append(tileTxt)
            txt = '<br><br>'.join(txt)
            tile.setToolTip(txt)
        if self.client.game.activePlayer == self.client.game.myself:
            Internal.field.handSelectorChanged(self.client.game.myself.handBoard)

    def checkTiles(self):
        """does the logical state match the displayed tiles?"""
        for player in self.client.game.players:
            player.handBoard.checkTiles()

    def messages(self):
        """a list of all messages returned by the declared buttons"""
        return list(x.message for x in self.buttons)

    def proposeAction(self):
        """either intelligently or first button by default. May also
        focus a proposed tile depending on the action."""
        result = self.buttons[0]
        game = self.client.game
        if game.autoPlay or Preferences.propose:
            answer, parameter = self.client.intelligence.selectAnswer(
                self.messages())
            result = [x for x in self.buttons if x.message == answer][0]
            result.setFocus()
            if answer in [Message.Discard, Message.OriginalCall]:
                for tileItem in game.myself.handBoard.tiles:
                    if tileItem.tile == parameter:
                        game.myself.handBoard.focusTile = tileItem
        return result

    def askHuman(self, move, answers, deferred):
        """make buttons specified by answers visible. The first answer is default.
        The default button only appears with blue border when this dialog has
        focus but we always want it to be recognizable. Hence setBackgroundRole."""
        self.move = move
        self.deferred = deferred
        for answer in answers:
            self.__declareButton(answer)
        self.focusTileChanged()
        self.show()
        self.checkTiles()
        game = self.client.game
        myTurn = game.activePlayer == game.myself
        prefButton = self.proposeAction()
        if game.autoPlay:
            self.selectButton(prefButton)
            return
        prefButton.setFocus()

        self.progressBar.setVisible(not myTurn)
        if not myTurn:
            msecs = 50
            self.progressBar.setMinimum(0)
            self.progressBar.setMaximum(game.ruleset.claimTimeout * 1000 // msecs)
            self.progressBar.reset()
            self.timer.start(msecs)

    def placeInField(self):
        """place the dialog at bottom or to the right depending on space."""
        field = Internal.field
        cwi = field.centralWidget()
        view = field.centralView
        geometry = self.geometry()
        if not self.btnHeight:
            self.btnHeight = self.buttons[0].height()
        vertical = view.width() > view.height() * 1.2
        if vertical:
            height = (len(self.buttons) + 1) * self.btnHeight * 1.2
            width = (cwi.width() - cwi.height() ) // 2
            geometry.setX(cwi.width() - width)
            geometry.setY(min(cwi.height()//3, cwi.height() - height))
        else:
            handBoard = self.client.game.myself.handBoard
            if not handBoard:
                # we are in the progress of logging out
                return
            hbLeftTop = view.mapFromScene(handBoard.mapToScene(handBoard.rect().topLeft()))
            hbRightBottom = view.mapFromScene(handBoard.mapToScene(handBoard.rect().bottomRight()))
            width = hbRightBottom.x() - hbLeftTop.x()
            height = self.btnHeight
            geometry.setY(cwi.height() - height)
            geometry.setX(hbLeftTop.x())
        for idx, btn in enumerate(self.buttons + [self.progressBar]):
            self.layout.addWidget(btn, idx+1 if vertical else 0, idx+1 if not vertical else 0)
        idx = len(self.buttons) + 2
        spacer = QSpacerItem(20, 20, QSizePolicy.Expanding, QSizePolicy.Expanding)
        self.layout.addItem(spacer, idx if vertical else 0, idx if not vertical else 0)

        geometry.setWidth(width)
        geometry.setHeight(height)
        self.setGeometry(geometry)

    def showEvent(self, dummyEvent):
        """try to place the dialog such that it does not cover interesting information"""
        self.placeInField()

    def timeout(self):
        """the progressboard wants an update"""
        pBar = self.progressBar
        if isAlive(pBar):
            pBar.setValue(pBar.value()+1)
            pBar.setVisible(True)
            if pBar.value() == pBar.maximum():
                # timeout: we always return the original default answer, not the one with focus
                self.selectButton()
                pBar.setVisible(False)

    def selectButton(self, button=None):
        """select default answer. button may also be of type Message."""
        self.timer.stop()
        self.answered = True
        if button is None:
            button = self.focusWidget()
        if isinstance(button, Message):
            assert any(x.message == button for x in self.buttons)
            answer = button
        else:
            answer = button.message
        if not self.client.sayable[answer]:
            Sorry(m18n('You cannot say %1', answer.i18nName))
            return
        Internal.field.clientDialog = None
        self.deferred.callback(answer)

    def selectedAnswer(self, dummyChecked):
        """the user clicked one of the buttons"""
        game = self.client.game
        if game and not game.autoPlay:
            self.selectButton(self.sender())

class HumanClient(Client):
    """a human client"""
    # pylint: disable=too-many-public-methods
    humanClients = []
    def __init__(self):
        aiClass = self.__findAI([intelligence, altint], Options.AI)
        if not aiClass:
            raise Exception('intelligence %s is undefined' % Options.AI)
        Client.__init__(self, intelligence=aiClass)
        HumanClient.humanClients.append(self)
        self.table = None
        self.ruleset = None
        self.beginQuestion = None
        self.tableList = TableList(self)
        Connection(self).login().addCallbacks(self.__loggedIn, self.__loginFailed)

    @staticmethod
    def shutdownHumanClients(exception=None):
        """close connections to servers except maybe one"""
        clients = HumanClient.humanClients
        def done():
            """return True if clients is cleaned"""
            return len(clients) == 0 or (exception and clients == [exception])
        def disconnectedClient(dummyResult, client):
            """now the client is really disconnected from the server"""
            if client in clients:
                # HumanClient.serverDisconnects also removes it!
                clients.remove(client)
        if isinstance(exception, Failure):
            logException(exception)
        for client in clients[:]:
            if client.tableList:
                client.tableList.hide()
        if done():
            return succeed(None)
        deferreds = []
        for client in clients[:]:
            if client != exception and client.connection:
                deferreds.append(client.logout().addCallback(disconnectedClient, client))
        return DeferredList(deferreds)

    def __loggedIn(self, connection):
        """callback after the server answered our login request"""
        self.connection = connection
        self.ruleset = connection.ruleset
        self.name = connection.username
        self.tableList.show()
        voiceId = None
        if Preferences.uploadVoice:
            voice = Voice.locate(self.name)
            if voice:
                voiceId = voice.md5sum
            if Debug.sound and voiceId:
                logDebug('%s sends own voice %s to server' % (self.name, voiceId))
        maxGameId = Query('select max(id) from game').records[0][0]
        maxGameId = int(maxGameId) if maxGameId else 0
        self.callServer('setClientProperties',
            Internal.dbIdent,
            voiceId, maxGameId, Internal.version).addCallbacks(self.__initTableList, self.__versionError)

    def __initTableList(self, dummy):
        """first load of the list. Process options like --demo, --table, --join"""
        self.showTableList()
        if SingleshotOptions.table:
            Internal.autoPlay = False
            self.__requestNewTableFromServer(SingleshotOptions.table).addCallback(
                self.__showTables).addErrback(self.tableError)
            if Debug.table:
                logDebug('%s: --table lets us open an new table %d' % (self.name, SingleshotOptions.table))
            SingleshotOptions.table = False
        elif SingleshotOptions.join:
            Internal.autoPlay = False
            self.callServer('joinTable', SingleshotOptions.join).addCallback(
                self.__showTables).addErrback(self.tableError)
            if Debug.table:
                logDebug('%s: --join lets us join table %s' % (self.name, self._tableById(SingleshotOptions.join)))
            SingleshotOptions.join = False
        elif not self.game and (Internal.autoPlay or (not self.tables and self.hasLocalServer())):
            self.__requestNewTableFromServer().addCallback(self.__newLocalTable).addErrback(self.tableError)
        else:
            self.__showTables()

    @staticmethod
    def __loginFailed(dummy):
        """as the name says"""
        Internal.field.startingGame = False

    @staticmethod
    def __findAI(modules, aiName):
        """list of all alternative AIs defined in altint.py"""
        for modul in modules:
            for key, value in modul.__dict__.items():
                if key == 'AI' + aiName:
                    return value

    def isRobotClient(self):
        """avoid using isinstance, it would import too much for kajonggserver"""
        return False

    @staticmethod
    def isHumanClient():
        """avoid using isinstance, it would import too much for kajonggserver"""
        return True

    def isServerClient(self):
        """avoid using isinstance, it would import too much for kajonggserver"""
        return False

    def hasLocalServer(self):
        """True if we are talking to a Local Game Server"""
        return self.connection and self.connection.useSocket

    def __updateTableList(self):
        """if it exists"""
        if self.tableList:
            self.tableList.loadTables(self.tables)

    def __showTables(self, dummy=None):
        """load and show tables. We may be used as a callback. In that case,
        clientTables is the id of a new table - which we do not need here"""
        self.tableList.loadTables(self.tables)
        self.tableList.show()

    def showTableList(self, dummy=None):
        """allocate it if needed"""
        if not self.tableList:
            self.tableList = TableList(self)
        self.tableList.loadTables(self.tables)
        self.tableList.activateWindow()

    def remote_tableRemoved(self, tableid, message, *args):
        """update table list"""
        Client.remote_tableRemoved(self, tableid, message, *args)
        self.__updateTableList()
        if message:
            if not self.name in args or not message.endswith('has logged out'):
                logWarning(m18n(message, *args))

    def __receiveTables(self, tables):
        """now we already know all rulesets for those tables"""
        Client.remote_newTables(self, tables)
        if not Internal.autoPlay:
            if self.hasLocalServer():
                # when playing a local game, only show pending tables with
                # previously selected ruleset
                self.tables = list(x for x in self.tables if x.ruleset == self.ruleset)
        if len(self.tables):
            self.__updateTableList()

    def remote_newTables(self, tables):
        """update table list"""
        assert len(tables)
        def gotRulesets(result):
            """the server sent us the wanted ruleset definitions"""
            for ruleset in result:
                Ruleset.cached(ruleset).save(copy=True) # make it known to the cache and save in db
            return tables
        rulesetHashes = set(x[1] for x in tables)
        needRulesets = list(x for x in rulesetHashes if not Ruleset.hashIsKnown(x))
        if needRulesets:
            self.callServer('needRulesets', needRulesets).addCallback(gotRulesets).addCallback(self.__receiveTables)
        else:
            self.__receiveTables(tables)

    @staticmethod
    def remote_needRuleset(ruleset):
        """server only knows hash, needs full definition"""
        result = Ruleset.cached(ruleset)
        assert result and result.hash == ruleset
        return result.toList()

    def tableChanged(self, table):
        """update table list"""
        oldTable, newTable = Client.tableChanged(self, table)
        if oldTable and oldTable == self.table:
            # this happens if a table has more than one human player and
            # one of them leaves the table. In that case, the other players
            # need this code.
            self.table = newTable
            if len(newTable.playerNames) == 3:
                # only tell about the first player leaving, because the
                # others will then automatically leave too
                for name in oldTable.playerNames:
                    if name != self.name and not newTable.isOnline(name):
                        def sorried(dummy):
                            """user ack"""
                            game = self.game
                            if game:
                                self.game = None
                                return game.close()
                        if self.beginQuestion:
                            self.beginQuestion.cancel()
                        Sorry(m18n('Player %1 has left the table', name)).addCallback(
                            sorried).addCallback(self.showTableList)
                        break
        self.__updateTableList()

    def remote_chat(self, data):
        """others chat to me"""
        chatLine = ChatMessage(data)
        if Debug.chat:
            logDebug('got chatLine: %s' % chatLine)
        table = self._tableById(chatLine.tableid)
        if not chatLine.isStatusMessage and not table.chatWindow:
            ChatWindow(table)
        if table.chatWindow:
            table.chatWindow.receiveLine(chatLine)

    def readyForGameStart(self, tableid, gameid, wantedGame, playerNames, shouldSave=True,
            gameClass=None):
        """playerNames are in wind order ESWN"""
        if gameClass is None:
            if Internal.field:
                gameClass = VisiblePlayingGame
            else:
                gameClass = PlayingGame
        def clientReady():
            """macro"""
            return Client.readyForGameStart(self, tableid, gameid, wantedGame, playerNames,
                shouldSave, gameClass)
        def answered(result):
            """callback, called after the client player said yes or no"""
            self.beginQuestion = None
            if self.connection and result:
                # still connected and yes, we are
                return clientReady()
            else:
                return Message.NoGameStart
        def cancelled(dummy):
            """the user does not want to start now. Back to table list"""
            if Debug.table:
                logDebug('%s: Readyforgamestart returns Message.NoGameStart for table %s' % (
                    self.name, self._tableById(tableid)))
            self.table = None
            self.beginQuestion = None
            if self.tableList:
                self.__updateTableList()
                self.tableList.show()
            return Message.NoGameStart
        if sum(not x[1].startswith('Robot ') for x in playerNames) == 1:
            # we play against 3 robots and we already told the server to start: no need to ask again
            return clientReady()
        assert not self.table
        assert self.tables
        self.table = self._tableById(tableid)
        if not self.table:
            raise pb.Error('client.readyForGameStart: tableid %d unknown' % tableid)
        msg = m18n("The game on table <numid>%1</numid> can begin. Are you ready to play now?", tableid)
        self.beginQuestion = QuestionYesNo(msg, modal=False, caption=self.name).addCallback(
            answered).addErrback(cancelled)
        return self.beginQuestion

    def readyForHandStart(self, playerNames, rotateWinds):
        """playerNames are in wind order ESWN. Never called for first hand."""
        def answered(dummy=None):
            """called after the client player said yes, I am ready"""
            if self.connection:
                return Client.readyForHandStart(self, playerNames, rotateWinds)
        if not self.connection:
            # disconnected meanwhile
            return
        if Internal.field:
            # update the balances in the status bar:
            Internal.field.updateGUI()
        assert not self.game.isFirstHand()
<<<<<<< HEAD
        return Information(m18n("Ready for next hand?"), modal=False).addCallback(answered)
=======
        if self.game.autoPlay:
            return answered()
        else:
            return Information(m18n("Ready for next hand?"), answered)
>>>>>>> 7737c2c6

    def ask(self, move, answers):
        """server sends move. We ask the user. answers is a list with possible answers,
        the default answer being the first in the list."""
        if not Internal.field:
            return Client.ask(self, move, answers)
        self._computeSayable(move, answers)
        deferred = Deferred()
        deferred.addCallback(self.__askAnswered)
        deferred.addErrback(self.__answerError, move, answers)
        iAmActive = self.game.myself == self.game.activePlayer
        self.game.myself.handBoard.setEnabled(iAmActive)
        field = Internal.field
        oldDialog = field.clientDialog
        if oldDialog and not oldDialog.answered:
            raise Exception('old dialog %s:%s is unanswered, new Dialog: %s/%s' % (
                str(oldDialog.move),
                str([x.name for x in oldDialog.buttons]),
                str(move), str(answers)))
        if not oldDialog or not oldDialog.isVisible():
            # always build a new dialog because if we change its layout before
            # reshowing it, sometimes the old buttons are still visible in which
            # case the next dialog will appear at a lower position than it should
            field.clientDialog = ClientDialog(self, field.centralWidget())
        assert field.clientDialog.client is self
        field.clientDialog.askHuman(move, answers, deferred)
        return deferred

    def __selectChow(self, chows):
        """which possible chow do we want to expose?
        Since we might return a Deferred to be sent to the server,
        which contains Message.Chow plus selected Chow, we should
        return the same tuple here"""
        if self.game.autoPlay:
            return Message.Chow, self.intelligence.selectChow(chows)
        if len(chows) == 1:
            return Message.Chow, chows[0]
        if Preferences.propose:
            propose = self.intelligence.selectChow(chows)
        else:
            propose = None
        deferred = Deferred()
        selDlg = SelectChow(chows, propose, deferred)
        assert selDlg.exec_()
        return deferred

    def __selectKong(self, kongs):
        """which possible kong do we want to declare?"""
        if self.game.autoPlay:
            return Message.Kong, self.intelligence.selectKong(kongs)
        if len(kongs) == 1:
            return Message.Kong, kongs[0]
        deferred = Deferred()
        selDlg = SelectKong(kongs, deferred)
        assert selDlg.exec_()
        return deferred

    def __askAnswered(self, answer):
        """the user answered our question concerning move"""
        if not self.game:
            return Message.NoClaim
        myself = self.game.myself
        if answer in [Message.Discard, Message.OriginalCall]:
            # do not remove tile from hand here, the server will tell all players
            # including us that it has been discarded. Only then we will remove it.
            myself.handBoard.setEnabled(False)
            return answer, myself.handBoard.focusTile.tile
        args = self.sayable[answer]
        assert args
        if answer == Message.Chow:
            return self.__selectChow(args)
        if answer == Message.Kong:
            return self.__selectKong(args)
        self.game.hidePopups()
        if args is True or args == []:
            # this does not specify any tiles, the server does not need this. Robot players
            # also return None in this case.
            return answer
        else:
            return answer, args

    def __answerError(self, answer, move, answers):
        """an error happened while determining the answer to server"""
        logException('%s %s %s %s' % (self.game.myself.name if self.game else 'NOGAME', answer, move, answers))

    def remote_abort(self, tableid, message, *args):
        """the server aborted this game"""
        if self.table and self.table.tableid == tableid:
            # translate Robot to Roboter:
            if self.game:
                args = self.game.players.translatePlayerNames(args)
            logWarning(m18n(message, *args))
            if self.game:
                self.game.close()
                if self.game.autoPlay:
                    if Internal.field:
                        Internal.field.close()

    def remote_gameOver(self, tableid, message, *args):
        """the game is over"""
        def yes(dummy):
            """now that the user clicked the 'game over' prompt away, clean up"""
            if self.game:
                self.game.rotateWinds()
                if Options.csv:
                    gameWinner = max(self.game.players, key=lambda x: x.balance)
                    writer = csv.writer(open(Options.csv,'a'), delimiter=';')
                    if Debug.process:
                        self.game.csvTags.append('MEM:%s' % resource.getrusage(resource.RUSAGE_SELF).ru_maxrss)
                    row = [self.game.ruleset.name, Options.AI, str(self.game.seed), ','.join(self.game.csvTags)]
                    for player in sorted(self.game.players, key=lambda x: x.name):
                        row.append(player.name.encode('utf-8'))
                        row.append(player.balance)
                        row.append(player.wonCount)
                        row.append(1 if player == gameWinner else 0)
                    writer.writerow(row)
                    del writer
                if self.game.autoPlay and Internal.field:
                    Internal.field.close()
                else:
                    self.game.close().addCallback(Client.quitProgram)
        assert self.table and self.table.tableid == tableid
        if Internal.field:
            # update the balances in the status bar:
            Internal.field.updateGUI()
        logInfo(m18n(message, *args), showDialog=True).addCallback(yes)

    def remote_serverDisconnects(self, result=None):
        """we logged out or or lost connection to the server.
        Remove visual traces depending on that connection."""
        if Debug.connections and result:
            logDebug('server %s disconnects: %s' % (self.connection.url, result))
        self.connection = None
        game = self.game
        self.game = None # avoid races: messages might still arrive
        if self.tableList:
            self.tableList.hide()
            self.tableList = None
        if self in HumanClient.humanClients:
            HumanClient.humanClients.remove(self)
        if self.beginQuestion:
            self.beginQuestion.cancel()
        field = Internal.field
        if field and game and field.game == game:
            game.close() # TODO: maybe issue a Sorry first?

    def serverDisconnected(self, dummyReference):
        """perspective calls us back"""
        if self.connection and (Debug.traffic or Debug.connections):
            logDebug('perspective notifies disconnect: %s' % self.connection.url)
        self.remote_serverDisconnects()

    @staticmethod
    def __versionError(err):
        """log the twisted error"""
        logWarning(err.getErrorMessage())
        Internal.field.abortGame()
        return err

    @staticmethod
    def __wantedGame():
        """find out which game we want to start on the table"""
        result = SingleshotOptions.game
        if not result or result == '0':
            result = str(int(random.random() * 10**9))
        SingleshotOptions.game = None
        return result

    def tableError(self, err):
        """log the twisted error"""
        if not self.connection:
            # lost connection to server
            if self.tableList:
                self.tableList.hide()
                self.tableList = None
        else:
            logWarning(err.getErrorMessage())

    def __newLocalTable(self, newId):
        """we just got newId from the server"""
        return self.callServer('startGame', newId).addErrback(self.tableError)

    def __requestNewTableFromServer(self, tableid=None, ruleset=None):
        """as the name says"""
        if ruleset is None:
            ruleset = self.ruleset
        return self.callServer('newTable', ruleset.hash, Options.playOpen,
            Internal.autoPlay, self.__wantedGame(), tableid).addErrback(self.tableError)

    def newTable(self):
        """TableList uses me as a slot"""
        if Options.ruleset:
            ruleset = Options.ruleset
        elif self.hasLocalServer():
            ruleset = self.ruleset
        else:
            selectDialog = SelectRuleset(self.connection.url)
            if not selectDialog.exec_():
                return
            ruleset = selectDialog.cbRuleset.current
        deferred = self.__requestNewTableFromServer(ruleset=ruleset)
        if self.hasLocalServer():
            deferred.addCallback(self.__newLocalTable)
        self.tableList.requestedNewTable = True

    def joinTable(self, table=None):
        """join a table"""
        if not isinstance(table, ClientTable):
            table = self.tableList.selectedTable()
        self.callServer('joinTable', table.tableid).addErrback(self.tableError)

    def logout(self, dummyResult=None):
        """clean visual traces and logout from server"""
        def loggedout(result, connection):
            """TODO: do we need this?"""
            connection.connector.disconnect()
            return result
        if self.connection:
            conn = self.connection
            self.connection = None
            return self.callServer('logout').addCallback(loggedout, conn)
        else:
            return succeed(None)

    def callServer(self, *args):
        """if we are online, call server"""
        if self.connection:
            if args[0] is None:
                args = args[1:]
            try:
                if Debug.traffic:
                    if self.game:
                        self.game.debug('callServer(%s)' % repr(args))
                    else:
                        logDebug('callServer(%s)' % repr(args))
                def callServerError(result):
                    """if serverDisconnected has been called meanwhile, just ignore msg about
                    connection lost in a non-clean fashion"""
                    if self.connection:
                        return result
                return self.connection.perspective.callRemote(*args).addErrback(callServerError)
            except pb.DeadReferenceError:
                logWarning(m18n('The connection to the server %1 broke, please try again later.',
                                  self.connection.url))
                self.remote_serverDisconnects()
                return succeed(None)
        else:
            return succeed(None)

    def sendChat(self, chatLine):
        """send chat message to server"""
        return self.callServer('chat', chatLine.asList())<|MERGE_RESOLUTION|>--- conflicted
+++ resolved
@@ -28,11 +28,7 @@
     QLabel, QPushButton, \
     QProgressBar, QRadioButton, QSpacerItem, QSizePolicy
 
-<<<<<<< HEAD
 from kde import Sorry, Information, QuestionYesNo, KIcon, \
-=======
-from kde import Sorry, Information, QuestionYesNo, KDialogButtonBox, KUser, KIcon, \
->>>>>>> 7737c2c6
     DialogIgnoringEscape
 
 from util import m18n, logWarning, logException, \
@@ -604,14 +600,7 @@
             # update the balances in the status bar:
             Internal.field.updateGUI()
         assert not self.game.isFirstHand()
-<<<<<<< HEAD
-        return Information(m18n("Ready for next hand?"), modal=False).addCallback(answered)
-=======
-        if self.game.autoPlay:
-            return answered()
-        else:
-            return Information(m18n("Ready for next hand?"), answered)
->>>>>>> 7737c2c6
+        return Information(m18n("Ready for next hand?"), modal=True).addCallback(answered)
 
     def ask(self, move, answers):
         """server sends move. We ask the user. answers is a list with possible answers,
