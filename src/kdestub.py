--- conflicted
+++ resolved
@@ -299,20 +299,9 @@
         return self.buttonBox.button(buttonCode)
 
     @staticmethod
-<<<<<<< HEAD
     def spacingHint() ->int:
         """stub"""
         return QApplication.style().pixelMetric(QStyle.PixelMetric.PM_DefaultLayoutSpacing)
-
-    @staticmethod
-    def marginHint() ->int:
-        """stub"""
-        return QApplication.style().pixelMetric(QStyle.PixelMetric.PM_DefaultChildMargin)
-=======
-    def ButtonCode(value):  # pylint: disable=invalid-name
-        """not needed in Python"""
-        return value
->>>>>>> 077da955
 
 
 class KUser:
@@ -1039,10 +1028,6 @@
         assert isinstance(QT_VERSION, str)
         underVersions = ['Qt' + QT_VERSION +' API=' + API_NAME]
         if PYQT_VERSION:
-<<<<<<< HEAD
-            from sip import SIP_VERSION_STR  # type:ignore[import]
-=======
->>>>>>> 077da955
             underVersions.append('sip ' + SIP_VERSION_STR)
         if PYSIDE2:
             import PySide2
