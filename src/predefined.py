--- conflicted
+++ resolved
@@ -173,37 +173,6 @@
             'with one of them'))
 
         # doubling melds:
-<<<<<<< HEAD
-        self.meldRules.add(Rule('Pung/Kong of Dragons', 'FDragonPungKong', explainTemplate='{meldName}', doubles=1))
-        self.meldRules.add(Rule('Pung/Kong of Own Wind', 'FOwnWindPungKong', explainTemplate='{meldType} of Own Wind ({value})', doubles=1))
-        self.meldRules.add(Rule('Pung/Kong of Round Wind', 'FRoundWindPungKong', explainTemplate='{meldType} of Round Wind ({value})', doubles=1))
-
-        # exposed melds:
-        self.meldRules.add(Rule('Exposed Kong', 'FExposedMinorKong', explainTemplate='{meldName}', points=8))
-        self.meldRules.add(Rule('Exposed Kong of Terminals', 'FExposedTerminalsKong', explainTemplate='{meldName}', points=16))
-        self.meldRules.add(Rule('Exposed Kong of Honors', 'FExposedHonorsKong', explainTemplate='{meldName}', points=16))
-
-        self.meldRules.add(Rule('Exposed Pung', 'FExposedMinorPung', explainTemplate='{meldName}', points=2))
-        self.meldRules.add(Rule('Exposed Pung of Terminals', 'FExposedTerminalsPung', explainTemplate='{meldName}', points=4))
-        self.meldRules.add(Rule('Exposed Pung of Honors', 'FExposedHonorsPung', explainTemplate='{meldName}', points=4))
-
-        # concealed melds:
-        self.meldRules.add(Rule('Concealed Kong', 'FConcealedMinorKong', explainTemplate='{meldName}', points=16))
-        self.meldRules.add(Rule('Concealed Kong of Terminals', 'FConcealedTerminalsKong', explainTemplate='{meldName}', points=32))
-        self.meldRules.add(Rule('Concealed Kong of Honors', 'FConcealedHonorsKong', explainTemplate='{meldName}', points=32))
-
-        self.meldRules.add(Rule('Concealed Pung', 'FConcealedMinorPung', explainTemplate='{meldName}', points=4))
-        self.meldRules.add(Rule('Concealed Pung of Terminals', 'FConcealedTerminalsPung', explainTemplate='{meldName}', points=8))
-        self.meldRules.add(Rule('Concealed Pung of Honors', 'FConcealedHonorsPung', explainTemplate='{meldName}', points=8))
-
-        self.meldRules.add(Rule('Pair of Own Wind', 'FOwnWindPair', explainTemplate='Pair of Own Wind ({value})', points=2))
-        self.meldRules.add(Rule('Pair of Round Wind', 'FRoundWindPair', explainTemplate='Pair of Round Wind ({value})', points=2))
-        self.meldRules.add(Rule('Pair of Dragons', 'FDragonPair', explainTemplate='{meldName}', points=2))
-
-        # bonus tiles:
-        self.meldRules.add(Rule('Flower', 'FFlower', explainTemplate='{meldName}', points=4))
-        self.meldRules.add(Rule('Season', 'FSeason', explainTemplate='{meldName}', points=4))
-=======
         self.meldRules.createRule('Pung/Kong of Dragons', 'FDragonPungKong',
             explainTemplate='{meldName}', doubles=1)
         self.meldRules.createRule('Pung/Kong of Own Wind', 'FOwnWindPungKong',
@@ -253,7 +222,6 @@
             explainTemplate='{meldName}', points=4)
         self.meldRules.createRule('Season', 'FSeason',
             explainTemplate='{meldName}', points=4)
->>>>>>> 8df4cba1
 
 class ClassicalChineseDMJL(ClassicalChinese):
     """classical chinese rules, German rules"""
