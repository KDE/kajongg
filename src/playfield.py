--- conflicted
+++ resolved
@@ -24,10 +24,6 @@
 from common import WINDS, LIGHTSOURCES, InternalParameters, Preferences, isAlive
 import cgitb, tempfile, webbrowser
 from twisted.internet.defer import succeed, fail
-<<<<<<< HEAD
-=======
-from twisted.python.failure import Failure
->>>>>>> 994c7ce0
 
 class MyHook(cgitb.Hook):
     """override the standard cgitb hook: invoke the browser"""
@@ -591,11 +587,7 @@
                 return self.abortGame()
             else:
                 self.actionAutoPlay.setChecked(demoMode)
-<<<<<<< HEAD
                 return fail(Exception('no abort'))
-=======
-                return fail(None) # just continue
->>>>>>> 994c7ce0
         if not self.game:
             self.startingGame = False
             return succeed(None)
